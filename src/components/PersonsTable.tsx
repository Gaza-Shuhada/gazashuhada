--- conflicted
+++ resolved
@@ -360,11 +360,7 @@
                           alt={`Photo of ${person.name}`}
                           width={48}
                           height={48}
-<<<<<<< HEAD
-                          className="w-12 h-12 object-cover rounded border-2"
-=======
                           className="w-12 h-12 object-cover rounded border-2 hover:border-primary transition-colors cursor-pointer grayscale"
->>>>>>> fdf930c3
                           unoptimized
                         />
                       ) : (
